--- conflicted
+++ resolved
@@ -180,17 +180,10 @@
                                 " produced by %s but was unable to get at"
                                 " that providers results" % (looking_for, p))
                         else:
-<<<<<<< HEAD
-                            LOG.blather("Avoiding using the results of"
-                                        " %r (from %s) for name %r because"
-                                        " it was ignored", p.name, p,
-                                        looking_for)
-=======
                             LOG.trace("Avoiding using the results of"
                                       " %r (from %s) for name %r because"
                                       " it was ignored", p.name, p,
                                       looking_for)
->>>>>>> 057d1da5
                     else:
                         tmp_providers_and_results.append((p, provider_results))
             if tmp_providers_and_results and short_circuit:
