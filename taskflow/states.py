# -*- coding: utf-8 -*-

#    Copyright (C) 2012-2013 Yahoo! Inc. All Rights Reserved.
#
#    Licensed under the Apache License, Version 2.0 (the "License"); you may
#    not use this file except in compliance with the License. You may obtain
#    a copy of the License at
#
#         http://www.apache.org/licenses/LICENSE-2.0
#
#    Unless required by applicable law or agreed to in writing, software
#    distributed under the License is distributed on an "AS IS" BASIS, WITHOUT
#    WARRANTIES OR CONDITIONS OF ANY KIND, either express or implied. See the
#    License for the specific language governing permissions and limitations
#    under the License.

from taskflow import exceptions as exc

# Job states.
CLAIMED = 'CLAIMED'
COMPLETE = 'COMPLETE'
UNCLAIMED = 'UNCLAIMED'

# Flow states.
FAILURE = 'FAILURE'
PENDING = 'PENDING'
REVERTING = 'REVERTING'
REVERTED = 'REVERTED'
RUNNING = 'RUNNING'
SUCCESS = 'SUCCESS'
SUSPENDING = 'SUSPENDING'
SUSPENDED = 'SUSPENDED'
RESUMING = 'RESUMING'

# Task states (mainly a subset of the flow states).
FAILURE = FAILURE
PENDING = PENDING
REVERTED = REVERTED
REVERTING = REVERTING
SUCCESS = SUCCESS
RUNNING = RUNNING
RETRYING = 'RETRYING'

# Atom intentions.
EXECUTE = 'EXECUTE'
IGNORE = 'IGNORE'
REVERT = 'REVERT'
RETRY = 'RETRY'
INTENTIONS = (EXECUTE, IGNORE, REVERT, RETRY)

# Additional engine states
SCHEDULING = 'SCHEDULING'
WAITING = 'WAITING'
ANALYZING = 'ANALYZING'

<<<<<<< HEAD
# Additional engine states
SCHEDULING = 'SCHEDULING'
WAITING = 'WAITING'
ANALYZING = 'ANALYZING'

## Flow state transitions
=======
# Flow state transitions
>>>>>>> 4529eb72
# See: http://docs.openstack.org/developer/taskflow/states.html

_ALLOWED_FLOW_TRANSITIONS = frozenset((
    (PENDING, RUNNING),       # run it!

    (RUNNING, SUCCESS),       # all tasks finished successfully
    (RUNNING, FAILURE),       # some of task failed
    (RUNNING, REVERTED),      # some of task failed and flow has been reverted
    (RUNNING, SUSPENDING),    # engine.suspend was called
    (RUNNING, RESUMING),      # resuming from a previous running

    (SUCCESS, RUNNING),       # see note below

    (FAILURE, RUNNING),       # see note below

    (REVERTED, PENDING),      # try again

    (SUSPENDING, SUSPENDED),  # suspend finished
    (SUSPENDING, SUCCESS),    # all tasks finished while we were waiting
    (SUSPENDING, FAILURE),    # some tasks failed while we were waiting
    (SUSPENDING, REVERTED),   # all tasks were reverted while we were waiting
    (SUSPENDING, RESUMING),   # resuming from a previous suspending

    (SUSPENDED, RUNNING),     # restart from suspended

    (RESUMING, SUSPENDED),    # after flow resumed, it is suspended
))


# NOTE(imelnikov) SUCCESS->RUNNING and FAILURE->RUNNING transitions are
# useful when flow or flowdetails backing it were altered after the flow
# was finished; then, client code may want to run through flow again
# to ensure all tasks from updated flow had a chance to run.


# NOTE(imelnikov): Engine cannot transition flow from SUSPENDING to
# SUSPENDED while some tasks from the flow are running and some results
# from them are not retrieved and saved properly, so while flow is
# in SUSPENDING state it may wait for some of the tasks to stop. Then,
# flow can go to SUSPENDED, SUCCESS, FAILURE or REVERTED state depending
# of actual state of the tasks -- e.g. if all tasks were finished
# successfully while we were waiting, flow can be transitioned from
# SUSPENDING to SUCCESS state.

_IGNORED_FLOW_TRANSITIONS = frozenset(
    (a, b)
    for a in (PENDING, FAILURE, SUCCESS, SUSPENDED, REVERTED)
    for b in (SUSPENDING, SUSPENDED, RESUMING)
    if a != b
)


def check_flow_transition(old_state, new_state):
    """Check that flow can transition from old_state to new_state.

    If transition can be performed, it returns True. If transition
    should be ignored, it returns False. If transition is not
    valid, it raises an InvalidState exception.
    """
    if old_state == new_state:
        return False
    pair = (old_state, new_state)
    if pair in _ALLOWED_FLOW_TRANSITIONS:
        return True
    if pair in _IGNORED_FLOW_TRANSITIONS:
        return False
    raise exc.InvalidState("Flow transition from %s to %s is not allowed"
                           % pair)


# Task state transitions
# See: http://docs.openstack.org/developer/taskflow/states.html

_ALLOWED_TASK_TRANSITIONS = frozenset((
    (PENDING, RUNNING),       # run it!

    (RUNNING, SUCCESS),       # the task finished successfully
    (RUNNING, FAILURE),       # the task failed

    (FAILURE, REVERTING),     # task failed, do cleanup now
    (SUCCESS, REVERTING),     # some other task failed, do cleanup now

    (REVERTING, REVERTED),    # revert done
    (REVERTING, FAILURE),     # revert failed

    (REVERTED, PENDING),      # try again

    (SUCCESS, RETRYING),      # retrying retry controller
    (RETRYING, RUNNING),      # run retry controller that has been retrying
))


def check_task_transition(old_state, new_state):
    """Check that task can transition from old_state to new_state.

    If transition can be performed, it returns True, False otherwise.
    """
    pair = (old_state, new_state)
    if pair in _ALLOWED_TASK_TRANSITIONS:
        return True
    return False<|MERGE_RESOLUTION|>--- conflicted
+++ resolved
@@ -53,16 +53,7 @@
 WAITING = 'WAITING'
 ANALYZING = 'ANALYZING'
 
-<<<<<<< HEAD
-# Additional engine states
-SCHEDULING = 'SCHEDULING'
-WAITING = 'WAITING'
-ANALYZING = 'ANALYZING'
-
-## Flow state transitions
-=======
 # Flow state transitions
->>>>>>> 4529eb72
 # See: http://docs.openstack.org/developer/taskflow/states.html
 
 _ALLOWED_FLOW_TRANSITIONS = frozenset((
