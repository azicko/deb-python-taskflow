# -*- coding: utf-8 -*-

#    Copyright (C) 2012 Yahoo! Inc. All Rights Reserved.
#
#    Licensed under the Apache License, Version 2.0 (the "License"); you may
#    not use this file except in compliance with the License. You may obtain
#    a copy of the License at
#
#         http://www.apache.org/licenses/LICENSE-2.0
#
#    Unless required by applicable law or agreed to in writing, software
#    distributed under the License is distributed on an "AS IS" BASIS, WITHOUT
#    WARRANTIES OR CONDITIONS OF ANY KIND, either express or implied. See the
#    License for the specific language governing permissions and limitations
#    under the License.


"""Run examples as unit tests.

This module executes examples as unit tests, thus ensuring they at least
can be executed with current taskflow. For examples with deterministic
output, the output can be put to file with same name and '.out.txt'
extension; then it will be checked that output did not change.

When this module is used as main module, output for all examples are
generated. Please note that this will break tests as output for most
examples is indeterministic (due to hash randomization for example).
"""


import os
import re
import subprocess
import sys

import taskflow.test

ROOT_DIR = os.path.abspath(
    os.path.dirname(
        os.path.dirname(
            os.path.dirname(__file__))))

UUID_RE = re.compile('XXXXXXXX-XXXX-XXXX-XXXX-XXXXXXXXXXXX'
                     .replace('X', '[0-9a-f]'))


def root_path(*args):
    return os.path.join(ROOT_DIR, *args)


def run_example(name):
    path = root_path('taskflow', 'examples', '%s.py' % name)
    obj = subprocess.Popen([sys.executable, path],
                           stdout=subprocess.PIPE, stderr=subprocess.PIPE)
    output = obj.communicate()
    stdout = output[0].decode()
    stderr = output[1].decode()

    rc = obj.wait()
    if rc != 0:
        raise RuntimeError('Example %s failed, return code=%s\n'
                           '<<<Begin captured STDOUT>>>\n%s'
                           '<<<End captured STDOUT>>>\n'
                           '<<<Begin captured STDERR>>>\n%s'
                           '<<<End captured STDERR>>>'
                           % (name, rc, stdout, stderr))
    return stdout


def expected_output_path(name):
    return root_path('taskflow', 'examples', '%s.out.txt' % name)


def list_examples():
    examples_dir = root_path('taskflow', 'examples')
    for filename in os.listdir(examples_dir):
        path = os.path.join(examples_dir, filename)
        if not os.path.isfile(path):
            continue
        name, ext = os.path.splitext(filename)
        if ext != ".py":
            continue
        bad_endings = []
        for i in ("utils", "no_test"):
            if name.endswith(i):
                bad_endings.append(True)
        if not any(bad_endings):
            yield name


class ExamplesTestCase(taskflow.test.TestCase):
    @classmethod
    def update(cls):
<<<<<<< HEAD
        """For each example, adds on a test method that the testing framework
        will then run.
=======
        """For each example, adds on a test method.

        This newly created test method will then be activated by the testing
        framework when it scans for and runs tests. This makes for a elegant
        and simple way to ensure that all of the provided examples
        actually work.
>>>>>>> 4529eb72
        """
        def add_test_method(name, method_name):
            def test_example(self):
                self._check_example(name)
            test_example.__name__ = method_name
            setattr(cls, method_name, test_example)

        for name in list_examples():
            safe_name = str(re.sub("[^a-zA-Z0-9_]+", "_", name))
            if re.match(r"^[_]+$", safe_name):
                continue
            add_test_method(name, 'test_%s' % safe_name)

    def _check_example(self, name):
        """Runs the example, and checks the output against expected output."""
        output = run_example(name)
        eop = expected_output_path(name)
        if os.path.isfile(eop):
            with open(eop) as f:
                expected_output = f.read()
            # NOTE(imelnikov): on each run new uuid is generated, so we just
            # replace them with some constant string
            output = UUID_RE.sub('<SOME UUID>', output)
            expected_output = UUID_RE.sub('<SOME UUID>', expected_output)
            self.assertEqual(output, expected_output)

ExamplesTestCase.update()


def make_output_files():
    """Generate output files for all examples."""
    for name in list_examples():
        output = run_example(name)
        with open(expected_output_path(name), 'w') as f:
            f.write(output)


if __name__ == '__main__':
    make_output_files()<|MERGE_RESOLUTION|>--- conflicted
+++ resolved
@@ -91,17 +91,12 @@
 class ExamplesTestCase(taskflow.test.TestCase):
     @classmethod
     def update(cls):
-<<<<<<< HEAD
-        """For each example, adds on a test method that the testing framework
-        will then run.
-=======
         """For each example, adds on a test method.
 
         This newly created test method will then be activated by the testing
         framework when it scans for and runs tests. This makes for a elegant
         and simple way to ensure that all of the provided examples
         actually work.
->>>>>>> 4529eb72
         """
         def add_test_method(name, method_name):
             def test_example(self):
