--- conflicted
+++ resolved
@@ -16,10 +16,6 @@
 
 import six
 import testtools
-<<<<<<< HEAD
-
-=======
->>>>>>> 4529eb72
 from zake import fake_client
 from zake import utils as zake_utils
 
@@ -28,12 +24,6 @@
 from taskflow.openstack.common import uuidutils
 from taskflow import states
 from taskflow import test
-<<<<<<< HEAD
-
-from taskflow.openstack.common import jsonutils
-from taskflow.openstack.common import uuidutils
-=======
->>>>>>> 4529eb72
 from taskflow.tests.unit.jobs import base
 from taskflow.tests import utils as test_utils
 from taskflow.utils import kazoo_utils
@@ -45,7 +35,6 @@
 _ZOOKEEPER_AVAILABLE = test_utils.zookeeper_available(
     impl_zookeeper.MIN_ZK_VERSION)
 
-<<<<<<< HEAD
 
 @testtools.skipIf(not _ZOOKEEPER_AVAILABLE, 'zookeeper is not available')
 class ZookeeperJobboardTest(test.TestCase, base.BoardTestMixin):
@@ -82,44 +71,6 @@
         return (client, board)
 
     def setUp(self):
-=======
-
-@testtools.skipIf(not _ZOOKEEPER_AVAILABLE, 'zookeeper is not available')
-class ZookeeperJobboardTest(test.TestCase, base.BoardTestMixin):
-    def _create_board(self, persistence=None):
-
-        def cleanup_path(client, path):
-            if not client.connected:
-                return
-            client.delete(path, recursive=True)
-
-        client = kazoo_utils.make_client(test_utils.ZK_TEST_CONFIG.copy())
-        path = TEST_PATH_TPL % (uuidutils.generate_uuid())
-        board = impl_zookeeper.ZookeeperJobBoard('test-board', {'path': path},
-                                                 client=client,
-                                                 persistence=persistence)
-        self.addCleanup(kazoo_utils.finalize_client, client)
-        self.addCleanup(cleanup_path, client, path)
-        self.addCleanup(board.close)
-        return (client, board)
-
-    def setUp(self):
-        super(ZookeeperJobboardTest, self).setUp()
-        self.client, self.board = self._create_board()
-
-
-class ZakeJobboardTest(test.TestCase, base.BoardTestMixin):
-    def _create_board(self, persistence=None):
-        client = fake_client.FakeClient()
-        board = impl_zookeeper.ZookeeperJobBoard('test-board', {},
-                                                 client=client,
-                                                 persistence=persistence)
-        self.addCleanup(board.close)
-        self.addCleanup(kazoo_utils.finalize_client, client)
-        return (client, board)
-
-    def setUp(self):
->>>>>>> 4529eb72
         super(ZakeJobboardTest, self).setUp()
         self.client, self.board = self._create_board()
         self.bad_paths = [self.board.path]
