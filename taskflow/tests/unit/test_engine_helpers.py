--- conflicted
+++ resolved
@@ -16,10 +16,7 @@
 
 import mock
 
-<<<<<<< HEAD
-=======
 import taskflow.engines
->>>>>>> 4529eb72
 from taskflow import exceptions as exc
 from taskflow.patterns import linear_flow
 from taskflow import test
