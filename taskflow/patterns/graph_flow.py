--- conflicted
+++ resolved
@@ -72,18 +72,12 @@
         return graph
 
     def _swap(self, graph):
-<<<<<<< HEAD
-        """Validates the replacement graph and then swaps the underlying graph
-        with a frozen version of the replacement graph (this maintains the
-        invariant that the underlying graph is immutable).
-=======
         """Validates the replacement graph and then swaps the underlying graph.
 
         After swapping occurs the underlying graph will be frozen so that the
         immutability invariant is maintained (we may be able to relax this
         constraint in the future since our exposed public api does not allow
         direct access to the underlying graph).
->>>>>>> 4529eb72
         """
         if not graph.is_directed_acyclic():
             raise exc.DependencyFailure("No path through the items in the"
