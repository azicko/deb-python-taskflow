--- conflicted
+++ resolved
@@ -242,7 +242,6 @@
 
     def __iter__(self):
         return self
-<<<<<<< HEAD
 
     def _next_job(self):
         if self.only_unclaimed:
@@ -275,40 +274,6 @@
             return job
 
 
-=======
-
-    def _next_job(self):
-        if self.only_unclaimed:
-            allowed_states = UNCLAIMED_JOB_STATES
-        else:
-            allowed_states = ALL_JOB_STATES
-        job = None
-        while self._jobs and job is None:
-            maybe_job = self._jobs.popleft()
-            try:
-                if maybe_job.state in allowed_states:
-                    job = maybe_job
-            except excp.JobFailure:
-                LOG.warn("Failed determining the state of job: %s (%s)",
-                         maybe_job.uuid, maybe_job.path, exc_info=True)
-            except excp.NotFound:
-                self._board._remove_job(maybe_job.path)
-        return job
-
-    def __next__(self):
-        if not self._jobs:
-            if not self._fetched:
-                jobs = self._board._fetch_jobs(ensure_fresh=self.ensure_fresh)
-                self._jobs.extend(jobs)
-                self._fetched = True
-        job = self._next_job()
-        if job is None:
-            raise StopIteration
-        else:
-            return job
-
-
->>>>>>> 4529eb72
 class ZookeeperJobBoard(jobboard.NotifyingJobBoard):
     def __init__(self, name, conf,
                  client=None, persistence=None, emit_notifications=True):
@@ -467,11 +432,7 @@
                     else:
                         child_proc(request)
 
-<<<<<<< HEAD
-    def post(self, name, book, details=None):
-=======
     def post(self, name, book=None, details=None):
->>>>>>> 4529eb72
 
         def format_posting(job_uuid):
             posting = {
@@ -543,26 +504,12 @@
             txn.create(job.lock_path, value=misc.binary_encode(value),
                        ephemeral=True)
             try:
-<<<<<<< HEAD
-                self._client.create(job.lock_path,
-                                    value=misc.binary_encode(value),
-                                    ephemeral=True)
-            except k_exceptions.NodeExistsException:
-                # Try to see if we can find who the owner really is...
-                try:
-                    owner = self.find_owner(job)
-                except Exception:
-                    owner = None
-                if owner:
-                    msg = "Job %s already claimed by '%s'" % (job.uuid, owner)
-=======
                 kazoo_utils.checked_commit(txn)
             except k_exceptions.NodeExistsError as e:
                 raise _unclaimable_try_find_owner(e)
             except kazoo_utils.KazooTransactionException as e:
                 if len(e.failures) < 2:
                     raise
->>>>>>> 4529eb72
                 else:
                     if isinstance(e.failures[0], k_exceptions.NoNodeError):
                         raise excp.NotFound(
@@ -634,16 +581,10 @@
                 raise excp.JobFailure("Can not consume a job %s"
                                       " which is not owned by %s"
                                       % (job.uuid, who))
-<<<<<<< HEAD
-            with self._client.transaction() as txn:
-                txn.delete(job.lock_path, version=lock_stat.version)
-                txn.delete(job.path, version=data_stat.version)
-=======
             txn = self._client.transaction()
             txn.delete(job.lock_path, version=lock_stat.version)
             txn.delete(job.path, version=data_stat.version)
             kazoo_utils.checked_commit(txn)
->>>>>>> 4529eb72
             self._remove_job(job.path)
 
     def abandon(self, job, who):
@@ -660,14 +601,9 @@
                 raise excp.JobFailure("Can not abandon a job %s"
                                       " which is not owned by %s"
                                       % (job.uuid, who))
-<<<<<<< HEAD
-            with self._client.transaction() as txn:
-                txn.delete(job.lock_path, version=lock_stat.version)
-=======
             txn = self._client.transaction()
             txn.delete(job.lock_path, version=lock_stat.version)
             kazoo_utils.checked_commit(txn)
->>>>>>> 4529eb72
 
     def _state_change_listener(self, state):
         LOG.debug("Kazoo client has changed to state: %s", state)
@@ -676,21 +612,12 @@
         # Wait until timeout expires (or forever) for jobs to appear.
         watch = None
         if timeout is not None:
-<<<<<<< HEAD
-            watch = misc.StopWatch(duration=float(timeout))
-            watch.start()
-=======
             watch = tt.StopWatch(duration=float(timeout)).start()
->>>>>>> 4529eb72
         self._job_cond.acquire()
         try:
             while True:
                 if not self._known_jobs:
-<<<<<<< HEAD
-                    if watch and watch.expired():
-=======
                     if watch is not None and watch.expired():
->>>>>>> 4529eb72
                         raise excp.NotFound("Expired waiting for jobs to"
                                             " arrive; waited %s seconds"
                                             % watch.elapsed())
