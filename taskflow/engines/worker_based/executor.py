# -*- coding: utf-8 -*-

#    Copyright (C) 2014 Yahoo! Inc. All Rights Reserved.
#
#    Licensed under the Apache License, Version 2.0 (the "License"); you may
#    not use this file except in compliance with the License. You may obtain
#    a copy of the License at
#
#         http://www.apache.org/licenses/LICENSE-2.0
#
#    Unless required by applicable law or agreed to in writing, software
#    distributed under the License is distributed on an "AS IS" BASIS, WITHOUT
#    WARRANTIES OR CONDITIONS OF ANY KIND, either express or implied. See the
#    License for the specific language governing permissions and limitations
#    under the License.

import functools
import logging

from taskflow.engines.action_engine import executor
from taskflow.engines.worker_based import cache
from taskflow.engines.worker_based import protocol as pr
from taskflow.engines.worker_based import proxy
from taskflow import exceptions as exc
from taskflow.openstack.common import timeutils
from taskflow.types import timing as tt
from taskflow.utils import async_utils
from taskflow.utils import misc
from taskflow.utils import reflection
from taskflow.utils import threading_utils as tu

LOG = logging.getLogger(__name__)


def _is_alive(thread):
    if not thread:
        return False
    return thread.is_alive()


class PeriodicWorker(object):
    """Calls a set of functions when activated periodically.

    NOTE(harlowja): the provided timeout object determines the periodicity.
    """
    def __init__(self, timeout, functors):
        self._timeout = timeout
        self._functors = []
        for f in functors:
            self._functors.append((f, reflection.get_callable_name(f)))

    def start(self):
        while not self._timeout.is_stopped():
            for (f, f_name) in self._functors:
                LOG.debug("Calling periodic function '%s'", f_name)
                try:
                    f()
                except Exception:
                    LOG.warn("Failed to call periodic function '%s'", f_name,
                             exc_info=True)
            self._timeout.wait()

    def stop(self):
        self._timeout.interrupt()

    def reset(self):
        self._timeout.reset()


class WorkerTaskExecutor(executor.TaskExecutorBase):
    """Executes tasks on remote workers."""

    def __init__(self, uuid, exchange, topics, **kwargs):
        self._uuid = uuid
        self._topics = topics
        self._requests_cache = cache.RequestsCache()
        self._workers_cache = cache.WorkersCache()
        self._workers_arrival = threading.Condition()
        handlers = {
            pr.NOTIFY: [
                self._process_notify,
                functools.partial(pr.Notify.validate, response=True),
            ],
            pr.RESPONSE: [
                self._process_response,
                pr.Response.validate,
            ],
        }
        self._proxy = proxy.Proxy(uuid, exchange, handlers,
                                  self._on_wait, **kwargs)
        self._proxy_thread = None
<<<<<<< HEAD
        self._periodic = PeriodicWorker(misc.Timeout(pr.NOTIFY_PERIOD),
                                        [self._notify_topics])
        self._periodic_thread = None

    def _on_message(self, data, message):
        """This method is called on incoming message."""
        LOG.debug("Got message: %s", data)
        try:
            # acknowledge message before processing
            message.ack()
        except kombu_exc.MessageStateError:
            LOG.exception("Failed to acknowledge AMQP message.")
        else:
            LOG.debug("AMQP message acknowledged.")
            try:
                msg_type = message.properties['type']
            except KeyError:
                LOG.warning("The 'type' message property is missing.")
            else:
                if msg_type == pr.NOTIFY:
                    self._process_notify(data)
                elif msg_type == pr.RESPONSE:
                    self._process_response(data, message)
                else:
                    LOG.warning("Unexpected message type: %s", msg_type)
=======
        self._periodic = PeriodicWorker(tt.Timeout(pr.NOTIFY_PERIOD),
                                        [self._notify_topics])
        self._periodic_thread = None
>>>>>>> 4529eb72

    def _process_notify(self, notify, message):
        """Process notify message from remote side."""
        LOG.debug("Start processing notify message.")
        topic = notify['topic']
        tasks = notify['tasks']

        # add worker info to the cache
        self._workers_arrival.acquire()
        try:
            self._workers_cache[topic] = tasks
            self._workers_arrival.notify_all()
        finally:
            self._workers_arrival.release()

        # publish waiting requests
        for request in self._requests_cache.get_waiting_requests(tasks):
            if request.transition_and_log_error(pr.PENDING, logger=LOG):
                self._publish_request(request, topic)

    def _process_response(self, response, message):
        """Process response from remote side."""
        LOG.debug("Start processing response message.")
        try:
            task_uuid = message.properties['correlation_id']
        except KeyError:
            LOG.warning("The 'correlation_id' message property is missing.")
        else:
            request = self._requests_cache.get(task_uuid)
            if request is not None:
                response = pr.Response.from_dict(response)
                if response.state == pr.RUNNING:
                    request.transition_and_log_error(pr.RUNNING, logger=LOG)
                elif response.state == pr.PROGRESS:
                    request.on_progress(**response.data)
                elif response.state in (pr.FAILURE, pr.SUCCESS):
                    moved = request.transition_and_log_error(response.state,
                                                             logger=LOG)
                    if moved:
                        # NOTE(imelnikov): request should not be in the
                        # cache when another thread can see its result and
                        # schedule another request with the same uuid; so
                        # we remove it, then set the result...
                        del self._requests_cache[request.uuid]
                        request.set_result(**response.data)
                else:
                    LOG.warning("Unexpected response status: '%s'",
                                response.state)
            else:
                LOG.debug("Request with id='%s' not found.", task_uuid)

    @staticmethod
    def _handle_expired_request(request):
        """Handle expired request.

        When request has expired it is removed from the requests cache and
        the `RequestTimeout` exception is set as a request result.
        """
        if request.transition_and_log_error(pr.FAILURE, logger=LOG):
            # Raise an exception (and then catch it) so we get a nice
            # traceback that the request will get instead of it getting
            # just an exception with no traceback...
            try:
                request_age = timeutils.delta_seconds(request.created_on,
                                                      timeutils.utcnow())
                raise exc.RequestTimeout(
                    "Request '%s' has expired after waiting for %0.2f"
                    " seconds for it to transition out of (%s) states"
                    % (request, request_age, ", ".join(pr.WAITING_STATES)))
            except exc.RequestTimeout:
                with misc.capture_failure() as fail:
                    LOG.debug(fail.exception_str)
                    request.set_result(fail)

    def _on_wait(self):
        """This function is called cyclically between draining events."""
        self._requests_cache.cleanup(self._handle_expired_request)

    def _submit_task(self, task, task_uuid, action, arguments,
                     progress_callback, timeout=pr.REQUEST_TIMEOUT, **kwargs):
        """Submit task request to a worker."""
        request = pr.Request(task, task_uuid, action, arguments,
                             progress_callback, timeout, **kwargs)

        # Get task's topic and publish request if topic was found.
        topic = self._workers_cache.get_topic_by_task(request.task_cls)
        if topic is not None:
            # NOTE(skudriashev): Make sure request is set to the PENDING state
            # before putting it into the requests cache to prevent the notify
            # processing thread get list of waiting requests and publish it
            # before it is published here, so it wouldn't be published twice.
            if request.transition_and_log_error(pr.PENDING, logger=LOG):
                self._requests_cache[request.uuid] = request
                self._publish_request(request, topic)
        else:
            self._requests_cache[request.uuid] = request

        return request.result

    def _publish_request(self, request, topic):
        """Publish request to a given topic."""
        try:
            self._proxy.publish(msg=request,
                                routing_key=topic,
                                reply_to=self._uuid,
                                correlation_id=request.uuid)
        except Exception:
            with misc.capture_failure() as failure:
                LOG.exception("Failed to submit the '%s' request.", request)
                if request.transition_and_log_error(pr.FAILURE, logger=LOG):
                    del self._requests_cache[request.uuid]
                    request.set_result(failure)

    def _notify_topics(self):
        """Cyclically called to publish notify message to each topic."""
        self._proxy.publish(pr.Notify(), self._topics, reply_to=self._uuid)

    def execute_task(self, task, task_uuid, arguments,
                     progress_callback=None):
        return self._submit_task(task, task_uuid, pr.EXECUTE, arguments,
                                 progress_callback)

    def revert_task(self, task, task_uuid, arguments, result, failures,
                    progress_callback=None):
        return self._submit_task(task, task_uuid, pr.REVERT, arguments,
                                 progress_callback, result=result,
                                 failures=failures)

    def wait_for_any(self, fs, timeout=None):
        """Wait for futures returned by this executor to complete."""
        return async_utils.wait_for_any(fs, timeout)

    def wait_for_workers(self, workers=1, timeout=None):
        """Waits for geq workers to notify they are ready to do work.

        NOTE(harlowja): if a timeout is provided this function will wait
        until that timeout expires, if the amount of workers does not reach
        the desired amount of workers before the timeout expires then this will
        return how many workers are still needed, otherwise it will
        return zero.
        """
        if workers <= 0:
            raise ValueError("Worker amount must be greater than zero")
        w = None
        if timeout is not None:
            w = tt.StopWatch(timeout).start()
        self._workers_arrival.acquire()
        try:
            while len(self._workers_cache) < workers:
                if w is not None and w.expired():
                    return workers - len(self._workers_cache)
                timeout = None
                if w is not None:
                    timeout = w.leftover()
                self._workers_arrival.wait(timeout)
            return 0
        finally:
            self._workers_arrival.release()

    def start(self):
<<<<<<< HEAD
        """Start proxy thread (and associated topic notification thread)."""
=======
        """Starts proxy thread and associated topic notification thread."""
>>>>>>> 4529eb72
        if not _is_alive(self._proxy_thread):
            self._proxy_thread = tu.daemon_thread(self._proxy.start)
            self._proxy_thread.start()
            self._proxy.wait()
        if not _is_alive(self._periodic_thread):
            self._periodic.reset()
            self._periodic_thread = tu.daemon_thread(self._periodic.start)
            self._periodic_thread.start()

    def stop(self):
<<<<<<< HEAD
        """Stop proxy thread (and associated topic notification thread), so
        those threads will be gracefully terminated.
        """
=======
        """Stops proxy thread and associated topic notification thread."""
>>>>>>> 4529eb72
        if self._periodic_thread is not None:
            self._periodic.stop()
            self._periodic_thread.join()
            self._periodic_thread = None
        if self._proxy_thread is not None:
            self._proxy.stop()
            self._proxy_thread.join()
            self._proxy_thread = None<|MERGE_RESOLUTION|>--- conflicted
+++ resolved
@@ -89,37 +89,9 @@
         self._proxy = proxy.Proxy(uuid, exchange, handlers,
                                   self._on_wait, **kwargs)
         self._proxy_thread = None
-<<<<<<< HEAD
-        self._periodic = PeriodicWorker(misc.Timeout(pr.NOTIFY_PERIOD),
-                                        [self._notify_topics])
-        self._periodic_thread = None
-
-    def _on_message(self, data, message):
-        """This method is called on incoming message."""
-        LOG.debug("Got message: %s", data)
-        try:
-            # acknowledge message before processing
-            message.ack()
-        except kombu_exc.MessageStateError:
-            LOG.exception("Failed to acknowledge AMQP message.")
-        else:
-            LOG.debug("AMQP message acknowledged.")
-            try:
-                msg_type = message.properties['type']
-            except KeyError:
-                LOG.warning("The 'type' message property is missing.")
-            else:
-                if msg_type == pr.NOTIFY:
-                    self._process_notify(data)
-                elif msg_type == pr.RESPONSE:
-                    self._process_response(data, message)
-                else:
-                    LOG.warning("Unexpected message type: %s", msg_type)
-=======
         self._periodic = PeriodicWorker(tt.Timeout(pr.NOTIFY_PERIOD),
                                         [self._notify_topics])
         self._periodic_thread = None
->>>>>>> 4529eb72
 
     def _process_notify(self, notify, message):
         """Process notify message from remote side."""
@@ -280,11 +252,7 @@
             self._workers_arrival.release()
 
     def start(self):
-<<<<<<< HEAD
-        """Start proxy thread (and associated topic notification thread)."""
-=======
         """Starts proxy thread and associated topic notification thread."""
->>>>>>> 4529eb72
         if not _is_alive(self._proxy_thread):
             self._proxy_thread = tu.daemon_thread(self._proxy.start)
             self._proxy_thread.start()
@@ -295,13 +263,7 @@
             self._periodic_thread.start()
 
     def stop(self):
-<<<<<<< HEAD
-        """Stop proxy thread (and associated topic notification thread), so
-        those threads will be gracefully terminated.
-        """
-=======
         """Stops proxy thread and associated topic notification thread."""
->>>>>>> 4529eb72
         if self._periodic_thread is not None:
             self._periodic.stop()
             self._periodic_thread.join()
