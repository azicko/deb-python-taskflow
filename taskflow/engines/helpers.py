# -*- coding: utf-8 -*-

#    Copyright (C) 2013 Yahoo! Inc. All Rights Reserved.
#
#    Licensed under the Apache License, Version 2.0 (the "License"); you may
#    not use this file except in compliance with the License. You may obtain
#    a copy of the License at
#
#         http://www.apache.org/licenses/LICENSE-2.0
#
#    Unless required by applicable law or agreed to in writing, software
#    distributed under the License is distributed on an "AS IS" BASIS, WITHOUT
#    WARRANTIES OR CONDITIONS OF ANY KIND, either express or implied. See the
#    License for the specific language governing permissions and limitations
#    under the License.

import contextlib

import six
import stevedore.driver

from taskflow import exceptions as exc
from taskflow.openstack.common import importutils
from taskflow.persistence import backends as p_backends
from taskflow.utils import misc
from taskflow.utils import persistence_utils as p_utils
from taskflow.utils import reflection


# NOTE(imelnikov): this is the entrypoint namespace, not the module namespace.
ENGINES_NAMESPACE = 'taskflow.engines'


def _fetch_factory(factory_name):
    try:
        return importutils.import_class(factory_name)
    except (ImportError, ValueError) as e:
        raise ImportError("Could not import factory %r: %s"
                          % (factory_name, e))


def _fetch_validate_factory(flow_factory):
    if isinstance(flow_factory, six.string_types):
        factory_fun = _fetch_factory(flow_factory)
        factory_name = flow_factory
    else:
        factory_fun = flow_factory
        factory_name = reflection.get_callable_name(flow_factory)
        try:
            reimported = _fetch_factory(factory_name)
            assert reimported == factory_fun
        except (ImportError, AssertionError):
            raise ValueError('Flow factory %r is not reimportable by name %s'
                             % (factory_fun, factory_name))
    return (factory_name, factory_fun)


def load(flow, store=None, flow_detail=None, book=None,
         engine_conf=None, backend=None, namespace=ENGINES_NAMESPACE,
         **kwargs):
<<<<<<< HEAD
    """Load flow into engine.
=======
    """Load a flow into an engine.
>>>>>>> 4529eb72

    This function creates and prepares engine to run the
    flow. All that is left is to run the engine with 'run()' method.

    Which engine to load is specified in 'engine_conf' parameter. It
    can be a string that names engine type or a dictionary which holds
    engine type (with 'engine' key) and additional engine-specific
    configuration.

    Which storage backend to use is defined by backend parameter. It
    can be backend itself, or a dictionary that is passed to
    taskflow.persistence.backends.fetch to obtain backend.

    :param flow: flow to load
    :param store: dict -- data to put to storage to satisfy flow requirements
    :param flow_detail: FlowDetail that holds the state of the flow (if one is
        not provided then one will be created for you in the provided backend)
    :param book: LogBook to create flow detail in if flow_detail is None
    :param engine_conf: engine type and configuration configuration
    :param backend: storage backend to use or configuration
    :param namespace: driver namespace for stevedore (default is fine
       if you don't know what is it)
    :returns: engine
    """

    if engine_conf is None:
        engine_conf = {'engine': 'default'}

    # NOTE(imelnikov): this allows simpler syntax.
    if isinstance(engine_conf, six.string_types):
        engine_conf = {'engine': engine_conf}

    engine_name = engine_conf['engine']
    try:
        pieces = misc.parse_uri(engine_name)
    except (TypeError, ValueError):
        pass
    else:
        engine_name = pieces['scheme']
        engine_conf = misc.merge_uri(pieces, engine_conf.copy())

    if isinstance(backend, dict):
        backend = p_backends.fetch(backend)

    if flow_detail is None:
        flow_detail = p_utils.create_flow_detail(flow, book=book,
                                                 backend=backend)

    try:
        mgr = stevedore.driver.DriverManager(
            namespace, engine_name,
            invoke_on_load=True,
            invoke_args=(flow, flow_detail, backend, engine_conf),
            invoke_kwds=kwargs)
        engine = mgr.driver
    except RuntimeError as e:
        raise exc.NotFound("Could not find engine %s" % (engine_name), e)
    else:
        if store:
            engine.storage.inject(store)
        return engine


def run(flow, store=None, flow_detail=None, book=None,
        engine_conf=None, backend=None, namespace=ENGINES_NAMESPACE, **kwargs):
    """Run the flow.

    This function load the flow into engine (with 'load' function)
    and runs the engine.

    Which engine to load is specified in 'engine_conf' parameter. It
    can be a string that names engine type or a dictionary which holds
    engine type (with 'engine' key) and additional engine-specific
    configuration.

    Which storage backend to use is defined by backend parameter. It
    can be backend itself, or a dictionary that is passed to
    taskflow.persistence.backends.fetch to obtain backend.

    :param flow: flow to run
    :param store: dict -- data to put to storage to satisfy flow requirements
    :param flow_detail: FlowDetail that holds the state of the flow (if one is
        not provided then one will be created for you in the provided backend)
    :param book: LogBook to create flow detail in if flow_detail is None
    :param engine_conf: engine type and configuration configuration
    :param backend: storage backend to use or configuration
    :param namespace: driver namespace for stevedore (default is fine
       if you don't know what is it)
    :returns: dictionary of all named task results (see Storage.fetch_all)
    """
    engine = load(flow, store=store, flow_detail=flow_detail, book=book,
                  engine_conf=engine_conf, backend=backend,
                  namespace=namespace, **kwargs)
    engine.run()
    return engine.storage.fetch_all()


def save_factory_details(flow_detail,
                         flow_factory, factory_args, factory_kwargs,
                         backend=None):
    """Saves the given factories reimportable attributes into the flow detail.

    This function saves the factory name, arguments, and keyword arguments
    into the given flow details object  and if a backend is provided it will
    also ensure that the backend saves the flow details after being updated.

    :param flow_detail: FlowDetail that holds state of the flow to load
    :param flow_factory: function or string: function that creates the flow
    :param factory_args: list or tuple of factory positional arguments
    :param factory_kwargs: dict of factory keyword arguments
    :param backend: storage backend to use or configuration
    """
    if not factory_args:
        factory_args = []
    if not factory_kwargs:
        factory_kwargs = {}
    factory_name, _factory_fun = _fetch_validate_factory(flow_factory)
    factory_data = {
        'factory': {
            'name': factory_name,
            'args': factory_args,
            'kwargs': factory_kwargs,
        },
    }
    if not flow_detail.meta:
        flow_detail.meta = factory_data
    else:
        flow_detail.meta.update(factory_data)
    if backend is not None:
        if isinstance(backend, dict):
            backend = p_backends.fetch(backend)
        with contextlib.closing(backend.get_connection()) as conn:
            conn.update_flow_details(flow_detail)


def load_from_factory(flow_factory, factory_args=None, factory_kwargs=None,
                      store=None, book=None, engine_conf=None, backend=None,
                      namespace=ENGINES_NAMESPACE, **kwargs):
    """Loads a flow from a factory function into an engine.

    Gets flow factory function (or name of it) and creates flow with
    it. Then, flow is loaded into engine with load(), and factory
    function fully qualified name is saved to flow metadata so that
    it can be later resumed with resume.

    :param flow_factory: function or string: function that creates the flow
    :param factory_args: list or tuple of factory positional arguments
    :param factory_kwargs: dict of factory keyword arguments
    :param store: dict -- data to put to storage to satisfy flow requirements
    :param book: LogBook to create flow detail in
    :param engine_conf: engine type and configuration configuration
    :param backend: storage backend to use or configuration
    :param namespace: driver namespace for stevedore (default is fine
       if you don't know what is it)
    :returns: engine
    """

    _factory_name, factory_fun = _fetch_validate_factory(flow_factory)
    if not factory_args:
        factory_args = []
    if not factory_kwargs:
        factory_kwargs = {}
    flow = factory_fun(*factory_args, **factory_kwargs)
    if isinstance(backend, dict):
        backend = p_backends.fetch(backend)
    flow_detail = p_utils.create_flow_detail(flow, book=book, backend=backend)
    save_factory_details(flow_detail,
                         flow_factory, factory_args, factory_kwargs,
                         backend=backend)
    return load(flow=flow, store=store, flow_detail=flow_detail, book=book,
                engine_conf=engine_conf, backend=backend, namespace=namespace,
                **kwargs)


def flow_from_detail(flow_detail):
    """Reloads a flow previously saved.

    Gets the flow factories name and any arguments and keyword arguments from
    the flow details metadata, and then calls that factory to recreate the
    flow.

    :param flow_detail: FlowDetail that holds state of the flow to load
    """
    try:
        factory_data = flow_detail.meta['factory']
    except (KeyError, AttributeError, TypeError):
        raise ValueError('Cannot reconstruct flow %s %s: '
                         'no factory information saved.'
                         % (flow_detail.name, flow_detail.uuid))

    try:
        factory_fun = _fetch_factory(factory_data['name'])
    except (KeyError, ImportError):
        raise ImportError('Could not import factory for flow %s %s'
                          % (flow_detail.name, flow_detail.uuid))

    args = factory_data.get('args', ())
    kwargs = factory_data.get('kwargs', {})
    return factory_fun(*args, **kwargs)


def load_from_detail(flow_detail, store=None, engine_conf=None, backend=None,
                     namespace=ENGINES_NAMESPACE, **kwargs):
<<<<<<< HEAD
    """Reload flow previously loaded with load_form_factory function.
=======
    """Reloads an engine previously saved.
>>>>>>> 4529eb72

    This reloads the flow using the flow_from_detail() function and then calls
    into the load() function to create an engine from that flow.

    :param flow_detail: FlowDetail that holds state of the flow to load
    :param store: dict -- data to put to storage to satisfy flow requirements
    :param engine_conf: engine type and configuration configuration
    :param backend: storage backend to use or configuration
    :param namespace: driver namespace for stevedore (default is fine
       if you don't know what is it)
    :returns: engine
    """
    flow = flow_from_detail(flow_detail)
    return load(flow, flow_detail=flow_detail,
                store=store, engine_conf=engine_conf, backend=backend,
                namespace=namespace, **kwargs)<|MERGE_RESOLUTION|>--- conflicted
+++ resolved
@@ -58,11 +58,7 @@
 def load(flow, store=None, flow_detail=None, book=None,
          engine_conf=None, backend=None, namespace=ENGINES_NAMESPACE,
          **kwargs):
-<<<<<<< HEAD
-    """Load flow into engine.
-=======
     """Load a flow into an engine.
->>>>>>> 4529eb72
 
     This function creates and prepares engine to run the
     flow. All that is left is to run the engine with 'run()' method.
@@ -266,11 +262,7 @@
 
 def load_from_detail(flow_detail, store=None, engine_conf=None, backend=None,
                      namespace=ENGINES_NAMESPACE, **kwargs):
-<<<<<<< HEAD
-    """Reload flow previously loaded with load_form_factory function.
-=======
     """Reloads an engine previously saved.
->>>>>>> 4529eb72
 
     This reloads the flow using the flow_from_detail() function and then calls
     into the load() function to create an engine from that flow.
