# -*- coding: utf-8 -*-

#    Copyright (C) 2014 Yahoo! Inc. All Rights Reserved.
#
#    Licensed under the Apache License, Version 2.0 (the "License"); you may
#    not use this file except in compliance with the License. You may obtain
#    a copy of the License at
#
#         http://www.apache.org/licenses/LICENSE-2.0
#
#    Unless required by applicable law or agreed to in writing, software
#    distributed under the License is distributed on an "AS IS" BASIS, WITHOUT
#    WARRANTIES OR CONDITIONS OF ANY KIND, either express or implied. See the
#    License for the specific language governing permissions and limitations
#    under the License.

import collections
import functools

from futurist import waiters

from taskflow.engines.action_engine.actions import retry as ra
from taskflow.engines.action_engine.actions import task as ta
from taskflow.engines.action_engine import analyzer as an
from taskflow.engines.action_engine import builder as bu
from taskflow.engines.action_engine import compiler as com
from taskflow.engines.action_engine import completer as co
from taskflow.engines.action_engine import scheduler as sched
from taskflow.engines.action_engine import scopes as sc
from taskflow import exceptions as exc
from taskflow.flow import LINK_DECIDER
from taskflow import states as st
<<<<<<< HEAD
from taskflow import task
from taskflow.utils import async_utils
=======
>>>>>>> 0b034d61
from taskflow.utils import misc


class Runtime(object):
    """A aggregate of runtime objects, properties, ... used during execution.

    This object contains various utility methods and properties that represent
    the collection of runtime components and functionality needed for an
    action engine to run to completion.
    """

    def __init__(self, compilation, storage, atom_notifier,
                 task_executor, retry_executor, options=None):
        self._atom_notifier = atom_notifier
        self._task_executor = task_executor
        self._retry_executor = retry_executor
        self._storage = storage
        self._compilation = compilation
        self._atom_cache = {}
        self._options = misc.ensure_dict(options)

    @staticmethod
    def _walk_edge_deciders(graph, atom):
        """Iterates through all nodes, deciders that alter atoms execution."""
        # This is basically a reverse breadth first exploration, with
        # special logic to further traverse down flow nodes...
        predecessors_iter = graph.predecessors_iter
        nodes = collections.deque((u_node, atom)
                                  for u_node in predecessors_iter(atom))
        visited = set()
        while nodes:
            u_node, v_node = nodes.popleft()
            u_node_kind = graph.node[u_node]['kind']
            try:
                yield (u_node, u_node_kind,
                       graph.adj[u_node][v_node][LINK_DECIDER])
            except KeyError:
                pass
            if u_node_kind == com.FLOW and u_node not in visited:
                # Avoid re-exploring the same flow if we get to this
                # same flow by a different *future* path...
                visited.add(u_node)
                # Since we *currently* jump over flow node(s), we need to make
                # sure that any prior decider that was directed at this flow
                # node also gets used during future decisions about this
                # atom node.
                nodes.extend((u_u_node, u_node)
                             for u_u_node in predecessors_iter(u_node))

    def compile(self):
        """Compiles & caches frequently used execution helper objects.

        Build out a cache of commonly used item that are associated
        with the contained atoms (by name), and are useful to have for
        quick lookup on (for example, the change state handler function for
        each atom, the scope walker object for each atom, the task or retry
        specific scheduler and so-on).
        """
        change_state_handlers = {
            com.TASK: functools.partial(self.task_action.change_state,
                                        progress=0.0),
            com.RETRY: self.retry_action.change_state,
        }
        schedulers = {
            com.RETRY: self.retry_scheduler,
            com.TASK: self.task_scheduler,
        }
        check_transition_handlers = {
            com.TASK: st.check_task_transition,
            com.RETRY: st.check_retry_transition,
        }
        graph = self._compilation.execution_graph
        for node, node_data in graph.nodes_iter(data=True):
            node_kind = node_data['kind']
            if node_kind == com.FLOW:
                continue
            elif node_kind in com.ATOMS:
                check_transition_handler = check_transition_handlers[node_kind]
                change_state_handler = change_state_handlers[node_kind]
                scheduler = schedulers[node_kind]
            else:
                raise exc.CompilationFailure("Unknown node kind '%s'"
                                             " encountered" % node_kind)
            metadata = {}
            deciders_it = self._walk_edge_deciders(graph, node)
            walker = sc.ScopeWalker(self.compilation, node, names_only=True)
            metadata['scope_walker'] = walker
            metadata['check_transition_handler'] = check_transition_handler
            metadata['change_state_handler'] = change_state_handler
            metadata['scheduler'] = scheduler
            metadata['edge_deciders'] = tuple(deciders_it)
            self._atom_cache[node.name] = metadata

    @property
    def compilation(self):
        return self._compilation

    @property
    def storage(self):
        return self._storage

    @property
    def options(self):
        return self._options

    @misc.cachedproperty
    def analyzer(self):
        return an.Analyzer(self)

    @misc.cachedproperty
    def builder(self):
        return bu.MachineBuilder(self, waiters.wait_for_any)

    @misc.cachedproperty
    def completer(self):
        return co.Completer(self)

    @misc.cachedproperty
    def scheduler(self):
        return sched.Scheduler(self)

    @misc.cachedproperty
    def task_scheduler(self):
        return sched.TaskScheduler(self)

    @misc.cachedproperty
    def retry_scheduler(self):
        return sched.RetryScheduler(self)

    @misc.cachedproperty
    def retry_action(self):
        return ra.RetryAction(self._storage,
                              self._atom_notifier,
                              self._retry_executor)

    @misc.cachedproperty
    def task_action(self):
        return ta.TaskAction(self._storage,
                             self._atom_notifier,
                             self._task_executor)

    def check_atom_transition(self, atom, current_state, target_state):
        """Checks if the atom can transition to the provided target state."""
        # This does not check if the name exists (since this is only used
        # internally to the engine, and is not exposed to atoms that will
        # not exist and therefore doesn't need to handle that case).
        metadata = self._atom_cache[atom.name]
        check_transition_handler = metadata['check_transition_handler']
        return check_transition_handler(current_state, target_state)

    def fetch_edge_deciders(self, atom):
        """Fetches the edge deciders for the given atom."""
        # This does not check if the name exists (since this is only used
        # internally to the engine, and is not exposed to atoms that will
        # not exist and therefore doesn't need to handle that case).
        metadata = self._atom_cache[atom.name]
        return metadata['edge_deciders']

    def fetch_scheduler(self, atom):
        """Fetches the cached specific scheduler for the given atom."""
        # This does not check if the name exists (since this is only used
        # internally to the engine, and is not exposed to atoms that will
        # not exist and therefore doesn't need to handle that case).
        metadata = self._atom_cache[atom.name]
        return metadata['scheduler']

    def fetch_scopes_for(self, atom_name):
        """Fetches a walker of the visible scopes for the given atom."""
        try:
            metadata = self._atom_cache[atom_name]
        except KeyError:
            # This signals to the caller that there is no walker for whatever
            # atom name was given that doesn't really have any associated atom
            # known to be named with that name; this is done since the storage
            # layer will call into this layer to fetch a scope for a named
            # atom and users can provide random names that do not actually
            # exist...
            return None
        else:
            return metadata['scope_walker']

    # Various helper methods used by the runtime components; not for public
    # consumption...

    def reset_atoms(self, atoms, state=st.PENDING, intention=st.EXECUTE):
        """Resets all the provided atoms to the given state and intention."""
        tweaked = []
        for atom in atoms:
            metadata = self._atom_cache[atom.name]
            if state or intention:
                tweaked.append((atom, state, intention))
            if state:
                change_state_handler = metadata['change_state_handler']
                change_state_handler(atom, state)
            if intention:
                self.storage.set_atom_intention(atom.name, intention)
        return tweaked

    def reset_all(self, state=st.PENDING, intention=st.EXECUTE):
        """Resets all atoms to the given state and intention."""
        return self.reset_atoms(self.analyzer.iterate_nodes(com.ATOMS),
                                state=state, intention=intention)

    def reset_subgraph(self, atom, state=st.PENDING, intention=st.EXECUTE):
        """Resets a atoms subgraph to the given state and intention.

        The subgraph is contained of all of the atoms successors.
        """
        return self.reset_atoms(
            self.analyzer.iterate_connected_atoms(atom),
            state=state, intention=intention)

    def retry_subflow(self, retry):
        """Prepares a retrys + its subgraph for execution.

        This sets the retrys intention to ``EXECUTE`` and resets all of its
        subgraph (its successors) to the ``PENDING`` state with an ``EXECUTE``
        intention.
        """
        tweaked = self.reset_atoms([retry], state=None, intention=st.EXECUTE)
        tweaked.extend(self.reset_subgraph(retry))
        return tweaked<|MERGE_RESOLUTION|>--- conflicted
+++ resolved
@@ -30,11 +30,6 @@
 from taskflow import exceptions as exc
 from taskflow.flow import LINK_DECIDER
 from taskflow import states as st
-<<<<<<< HEAD
-from taskflow import task
-from taskflow.utils import async_utils
-=======
->>>>>>> 0b034d61
 from taskflow.utils import misc
 
 
