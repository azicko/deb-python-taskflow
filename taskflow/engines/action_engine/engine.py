--- conflicted
+++ resolved
@@ -26,10 +26,6 @@
 from taskflow import retry
 from taskflow import states
 from taskflow import storage as atom_storage
-<<<<<<< HEAD
-
-=======
->>>>>>> 4529eb72
 from taskflow.utils import lock_utils
 from taskflow.utils import misc
 from taskflow.utils import reflection
@@ -125,33 +121,6 @@
         """
         self.compile()
         self.prepare()
-<<<<<<< HEAD
-        self._task_executor.start()
-        state = None
-        runner = self._runtime.runner
-        try:
-            self._change_state(states.RUNNING)
-            for state in runner.run_iter(timeout=timeout):
-                try:
-                    try_suspend = yield state
-                except GeneratorExit:
-                    break
-                else:
-                    if try_suspend:
-                        self.suspend()
-        except Exception:
-            with excutils.save_and_reraise_exception():
-                self._change_state(states.FAILURE)
-        else:
-            ignorable_states = getattr(runner, 'ignorable_states', [])
-            if state and state not in ignorable_states:
-                self._change_state(state)
-                if state != states.SUSPENDED and state != states.SUCCESS:
-                    failures = self.storage.get_failures()
-                    misc.Failure.reraise_if_any(failures.values())
-        finally:
-            self._task_executor.stop()
-=======
         runner = self._runtime.runner
         last_state = None
         with _start_stop(self._task_executor):
@@ -184,7 +153,6 @@
                     if last_state not in [states.SUSPENDED, states.SUCCESS]:
                         failures = self.storage.get_failures()
                         misc.Failure.reraise_if_any(failures.values())
->>>>>>> 4529eb72
 
     def _change_state(self, state):
         with self._state_lock:
@@ -192,29 +160,12 @@
             if not states.check_flow_transition(old_state, state):
                 return
             self.storage.set_flow_state(state)
-<<<<<<< HEAD
-        try:
-            flow_uuid = self._flow.uuid
-        except AttributeError:
-            # NOTE(harlowja): if the flow was just a single task, then it
-            # will not itself have a uuid, but the constructed flow_detail
-            # will.
-            if self._flow_detail is not None:
-                flow_uuid = self._flow_detail.uuid
-            else:
-                flow_uuid = None
-        details = dict(engine=self,
-                       flow_name=self._flow.name,
-                       flow_uuid=flow_uuid,
-                       old_state=old_state)
-=======
         details = {
             'engine': self,
             'flow_name': self.storage.flow_name,
             'flow_uuid': self.storage.flow_uuid,
             'old_state': old_state,
         }
->>>>>>> 4529eb72
         self.notifier.notify(state, details)
 
     def _ensure_storage(self):
@@ -283,14 +234,6 @@
     _storage_factory = atom_storage.MultiThreadedStorage
 
     def _task_executor_factory(self):
-<<<<<<< HEAD
-        return executor.ParallelTaskExecutor(self._executor)
-
-    def __init__(self, flow, flow_detail, backend, conf, **kwargs):
-        super(MultiThreadedActionEngine, self).__init__(
-            flow, flow_detail, backend, conf)
-        self._executor = kwargs.get('executor')
-=======
         return executor.ParallelTaskExecutor(executor=self._executor,
                                              max_workers=self._max_workers)
 
@@ -299,5 +242,4 @@
         super(MultiThreadedActionEngine, self).__init__(
             flow, flow_detail, backend, conf)
         self._executor = executor
-        self._max_workers = max_workers
->>>>>>> 4529eb72
+        self._max_workers = max_workers