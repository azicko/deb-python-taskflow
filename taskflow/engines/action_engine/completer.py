--- conflicted
+++ resolved
@@ -26,10 +26,6 @@
 from taskflow import logging
 from taskflow import retry as retry_atom
 from taskflow import states as st
-<<<<<<< HEAD
-from taskflow.types import failure
-=======
->>>>>>> 057d1da5
 
 LOG = logging.getLogger(__name__)
 
@@ -153,20 +149,6 @@
         Returns whether the result should be saved into an accumulator of
         failures or whether this should not be done.
         """
-<<<<<<< HEAD
-        handler = self._runtime.fetch_action(node)
-        if outcome == ex.EXECUTED:
-            handler.complete_execution(node, result)
-        else:
-            handler.complete_reversion(node, result)
-        if isinstance(result, failure.Failure):
-            if outcome == ex.EXECUTED:
-                self._process_atom_failure(node, result)
-            else:
-                # Reverting failed, always retain the failure...
-                return True
-        return False
-=======
         if outcome == ex.EXECUTED:
             self._process_atom_failure(node, failure)
             # We resolved something, carry on...
@@ -182,7 +164,6 @@
             handler.complete_execution(node, result)
         else:
             handler.complete_reversion(node, result)
->>>>>>> 057d1da5
 
     def _determine_resolution(self, atom, failure):
         """Determines which resolution strategy to activate/apply."""
