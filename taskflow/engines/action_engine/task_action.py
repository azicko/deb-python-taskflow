# -*- coding: utf-8 -*-

#    Copyright (C) 2012-2013 Yahoo! Inc. All Rights Reserved.
#
#    Licensed under the Apache License, Version 2.0 (the "License"); you may
#    not use this file except in compliance with the License. You may obtain
#    a copy of the License at
#
#         http://www.apache.org/licenses/LICENSE-2.0
#
#    Unless required by applicable law or agreed to in writing, software
#    distributed under the License is distributed on an "AS IS" BASIS, WITHOUT
#    WARRANTIES OR CONDITIONS OF ANY KIND, either express or implied. See the
#    License for the specific language governing permissions and limitations
#    under the License.

import logging

from taskflow import states
from taskflow.utils import misc

LOG = logging.getLogger(__name__)

SAVE_RESULT_STATES = (states.SUCCESS, states.FAILURE)


class TaskAction(object):

    def __init__(self, storage, task_executor, notifier):
        self._storage = storage
        self._task_executor = task_executor
        self._notifier = notifier

    def _is_identity_transition(self, state, task, progress):
        if state in SAVE_RESULT_STATES:
            # saving result is never identity transition
            return False
        old_state = self._storage.get_atom_state(task.name)
        if state != old_state:
            # changing state is not identity transition by definition
            return False
        # NOTE(imelnikov): last thing to check is that the progress has
        # changed, which means progress is not None and is different from
        # what is stored in the database.
        if progress is None:
            return False
        old_progress = self._storage.get_task_progress(task.name)
        if old_progress != progress:
            return False
        return True

    def change_state(self, task, state, result=None, progress=None):
        if self._is_identity_transition(state, task, progress):
            # NOTE(imelnikov): ignore identity transitions in order
            # to avoid extra write to storage backend and, what's
            # more important, extra notifications
            return
        if state in SAVE_RESULT_STATES:
            self._storage.save(task.name, result, state)
        else:
            self._storage.set_atom_state(task.name, state)
        if progress is not None:
            self._storage.set_task_progress(task.name, progress)
        task_uuid = self._storage.get_atom_uuid(task.name)
        details = dict(task_name=task.name,
                       task_uuid=task_uuid,
                       result=result)
        self._notifier.notify(state, details)
        if progress is not None:
            task.update_progress(progress)

    def _on_update_progress(self, task, event_data, progress, **kwargs):
        """Should be called when task updates its progress."""
        try:
            self._storage.set_task_progress(task.name, progress, kwargs)
        except Exception:
            # Update progress callbacks should never fail, so capture and log
            # the emitted exception instead of raising it.
            LOG.exception("Failed setting task progress for %s to %0.3f",
                          task, progress)

    def schedule_execution(self, task):
<<<<<<< HEAD
        if not self.change_state(task, states.RUNNING, progress=0.0):
            raise exceptions.InvalidState("Task %s is in invalid state and"
                                          " can't be executed" % task.name)
=======
        self.change_state(task, states.RUNNING, progress=0.0)
>>>>>>> 4529eb72
        kwargs = self._storage.fetch_mapped_args(task.rebind,
                                                 atom_name=task.name)
        task_uuid = self._storage.get_atom_uuid(task.name)
        return self._task_executor.execute_task(task, task_uuid, kwargs,
                                                self._on_update_progress)

    def complete_execution(self, task, result):
        if isinstance(result, misc.Failure):
            self.change_state(task, states.FAILURE, result=result)
        else:
            self.change_state(task, states.SUCCESS,
                              result=result, progress=1.0)

    def schedule_reversion(self, task):
<<<<<<< HEAD
        if not self.change_state(task, states.REVERTING, progress=0.0):
            raise exceptions.InvalidState("Task %s is in invalid state and"
                                          " can't be reverted" % task.name)
=======
        self.change_state(task, states.REVERTING, progress=0.0)
>>>>>>> 4529eb72
        kwargs = self._storage.fetch_mapped_args(task.rebind,
                                                 atom_name=task.name)
        task_uuid = self._storage.get_atom_uuid(task.name)
        task_result = self._storage.get(task.name)
        failures = self._storage.get_failures()
        future = self._task_executor.revert_task(task, task_uuid, kwargs,
                                                 task_result, failures,
                                                 self._on_update_progress)
        return future

    def complete_reversion(self, task, rev_result):
        if isinstance(rev_result, misc.Failure):
            self.change_state(task, states.FAILURE)
        else:
            self.change_state(task, states.REVERTED, progress=1.0)

    def wait_for_any(self, fs, timeout):
        return self._task_executor.wait_for_any(fs, timeout)<|MERGE_RESOLUTION|>--- conflicted
+++ resolved
@@ -80,13 +80,7 @@
                           task, progress)
 
     def schedule_execution(self, task):
-<<<<<<< HEAD
-        if not self.change_state(task, states.RUNNING, progress=0.0):
-            raise exceptions.InvalidState("Task %s is in invalid state and"
-                                          " can't be executed" % task.name)
-=======
         self.change_state(task, states.RUNNING, progress=0.0)
->>>>>>> 4529eb72
         kwargs = self._storage.fetch_mapped_args(task.rebind,
                                                  atom_name=task.name)
         task_uuid = self._storage.get_atom_uuid(task.name)
@@ -101,13 +95,7 @@
                               result=result, progress=1.0)
 
     def schedule_reversion(self, task):
-<<<<<<< HEAD
-        if not self.change_state(task, states.REVERTING, progress=0.0):
-            raise exceptions.InvalidState("Task %s is in invalid state and"
-                                          " can't be reverted" % task.name)
-=======
         self.change_state(task, states.REVERTING, progress=0.0)
->>>>>>> 4529eb72
         kwargs = self._storage.fetch_mapped_args(task.rebind,
                                                  atom_name=task.name)
         task_uuid = self._storage.get_atom_uuid(task.name)
