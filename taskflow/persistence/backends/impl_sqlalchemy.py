# -*- coding: utf-8 -*-

#    Copyright (C) 2012 Yahoo! Inc. All Rights Reserved.
#    Copyright (C) 2013 Rackspace Hosting All Rights Reserved.
#
#    Licensed under the Apache License, Version 2.0 (the "License"); you may
#    not use this file except in compliance with the License. You may obtain
#    a copy of the License at
#
#         http://www.apache.org/licenses/LICENSE-2.0
#
#    Unless required by applicable law or agreed to in writing, software
#    distributed under the License is distributed on an "AS IS" BASIS, WITHOUT
#    WARRANTIES OR CONDITIONS OF ANY KIND, either express or implied. See the
#    License for the specific language governing permissions and limitations
#    under the License.

"""Implementation of a SQLAlchemy storage backend."""

from __future__ import absolute_import

import contextlib
import copy
import functools
import logging
import time

import six
import sqlalchemy as sa
from sqlalchemy import exc as sa_exc
from sqlalchemy import orm as sa_orm
from sqlalchemy import pool as sa_pool

from taskflow import exceptions as exc
from taskflow.openstack.common import strutils
from taskflow.persistence.backends import base
from taskflow.persistence.backends.sqlalchemy import migration
from taskflow.persistence.backends.sqlalchemy import models
from taskflow.persistence import logbook
from taskflow.utils import eventlet_utils
from taskflow.utils import misc


LOG = logging.getLogger(__name__)

# NOTE(harlowja): This is all very similar to what oslo-incubator uses but is
# not based on using oslo.cfg and its global configuration (which should not be
# used in libraries such as taskflow).
#
# TODO(harlowja): once oslo.db appears we should be able to use that instead
# since it's not supposed to have any usage of oslo.cfg in it when it
# materializes as a library.

# See: http://dev.mysql.com/doc/refman/5.0/en/error-messages-client.html
MY_SQL_CONN_ERRORS = (
    # Lost connection to MySQL server at '%s', system error: %d
    '2006',
    # Can't connect to MySQL server on '%s' (%d)
    '2003',
    # Can't connect to local MySQL server through socket '%s' (%d)
    '2002',
)
MY_SQL_GONE_WAY_AWAY_ERRORS = (
    # Lost connection to MySQL server at '%s', system error: %d
    '2006',
    # Lost connection to MySQL server during query
    '2013',
    # Commands out of sync; you can't run this command now
    '2014',
    # Can't open shared memory; no answer from server (%lu)
    '2045',
    # Lost connection to MySQL server at '%s', system error: %d
    '2055',
)

# See: http://www.postgresql.org/docs/9.1/static/errcodes-appendix.html
POSTGRES_CONN_ERRORS = (
    # connection_exception
    '08000',
    # connection_does_not_exist
    '08003',
    # connection_failure
    '08006',
    # sqlclient_unable_to_establish_sqlconnection
    '08001',
    # sqlserver_rejected_establishment_of_sqlconnection
    '08004',
    # Just couldn't connect (postgres errors are pretty weird)
    'could not connect to server',
)
POSTGRES_GONE_WAY_AWAY_ERRORS = (
    # Server terminated while in progress (postgres errors are pretty weird).
    'server closed the connection unexpectedly',
    'terminating connection due to administrator command',
)

# These connection urls mean sqlite is being used as an in-memory DB.
SQLITE_IN_MEMORY = ('sqlite://', 'sqlite:///', 'sqlite:///:memory:')

# Transacation isolation levels that will be automatically applied, we prefer
# strong read committed isolation levels to avoid merging and using dirty
# data...
#
# See: http://en.wikipedia.org/wiki/Isolation_(database_systems)
DEFAULT_TXN_ISOLATION_LEVELS = {
    'mysql': 'READ COMMITTED',
    'postgresql': 'READ COMMITTED',
    'postgres': 'READ COMMITTED',
}


def _in_any(reason, err_haystack):
    """Checks if any elements of the haystack are in the given reason."""
    for err in err_haystack:
        if reason.find(six.text_type(err)) != -1:
            return True
    return False


def _is_db_connection_error(reason):
    return _in_any(reason, list(MY_SQL_CONN_ERRORS + POSTGRES_CONN_ERRORS))


def _as_bool(value):
    if isinstance(value, bool):
        return value
    # This is different than strutils, but imho is an acceptable difference.
    if value is None:
        return False
    # NOTE(harlowja): prefer strictness to avoid users getting accustomed
    # to passing bad values in and this *just working* (which imho is a bad
    # habit to encourage).
    return strutils.bool_from_string(value, strict=True)


def _thread_yield(dbapi_con, con_record):
    """Ensure other greenthreads get a chance to be executed.

    If we use eventlet.monkey_patch(), eventlet.greenthread.sleep(0) will
    execute instead of time.sleep(0).

    Force a context switch. With common database backends (eg MySQLdb and
    sqlite), there is no implicit yield caused by network I/O since they are
    implemented by C libraries that eventlet cannot monkey patch.
    """
    time.sleep(0)


def _set_sql_mode(sql_mode, dbapi_con, connection_rec):
    """Set the sql_mode session variable.
<<<<<<< HEAD

    MySQL supports several server modes. The default is None, but sessions
    may choose to enable server modes like TRADITIONAL, ANSI,
    several STRICT_* modes and others.

=======

    MySQL supports several server modes. The default is None, but sessions
    may choose to enable server modes like TRADITIONAL, ANSI,
    several STRICT_* modes and others.

>>>>>>> 4529eb72
    Note: passing in '' (empty string) for sql_mode clears
    the SQL mode for the session, overriding a potentially set
    server default.
    """
    cursor = dbapi_con.cursor()
    cursor.execute("SET SESSION sql_mode = %s", [sql_mode])


def _ping_listener(dbapi_conn, connection_rec, connection_proxy):
    """Ensures that MySQL connections checked out of the pool are alive.

    Modified + borrowed from: http://bit.ly/14BYaW6.
    """
    try:
        dbapi_conn.cursor().execute('select 1')
    except dbapi_conn.OperationalError as ex:
        if _in_any(six.text_type(ex.args[0]), MY_SQL_GONE_WAY_AWAY_ERRORS):
            LOG.warn('Got mysql server has gone away', exc_info=True)
            raise sa_exc.DisconnectionError("Database server went away")
        elif _in_any(six.text_type(ex.args[0]), POSTGRES_GONE_WAY_AWAY_ERRORS):
            LOG.warn('Got postgres server has gone away', exc_info=True)
            raise sa_exc.DisconnectionError("Database server went away")
        else:
            raise


class SQLAlchemyBackend(base.Backend):
    """A sqlalchemy backend.

    Example conf:

    conf = {
        "connection": "sqlite:////tmp/test.db",
    }
    """
    def __init__(self, conf, engine=None):
        super(SQLAlchemyBackend, self).__init__(conf)
        if engine is not None:
            self._engine = engine
            self._owns_engine = False
        else:
            self._engine = None
            self._owns_engine = True
        self._session_maker = None
        self._validated = False

    def _create_engine(self):
        # NOTE(harlowja): copy the internal one so that we don't modify it via
        # all the popping that will happen below.
        conf = copy.deepcopy(self._conf)
        engine_args = {
            'echo': _as_bool(conf.pop('echo', False)),
            'convert_unicode': _as_bool(conf.pop('convert_unicode', True)),
            'pool_recycle': 3600,
        }
        if 'idle_timeout' in conf:
            idle_timeout = misc.as_int(conf.pop('idle_timeout'))
            engine_args['pool_recycle'] = idle_timeout
        sql_connection = conf.pop('connection')
        e_url = sa.engine.url.make_url(sql_connection)
        if 'sqlite' in e_url.drivername:
            engine_args["poolclass"] = sa_pool.NullPool

            # Adjustments for in-memory sqlite usage.
            if sql_connection.lower().strip() in SQLITE_IN_MEMORY:
                engine_args["poolclass"] = sa_pool.StaticPool
                engine_args["connect_args"] = {'check_same_thread': False}
        else:
            for (k, lookup_key) in [('pool_size', 'max_pool_size'),
                                    ('max_overflow', 'max_overflow'),
                                    ('pool_timeout', 'pool_timeout')]:
                if lookup_key in conf:
                    engine_args[k] = misc.as_int(conf.pop(lookup_key))
        if 'isolation_level' not in conf:
            # Check driver name exact matches first, then try driver name
            # partial matches...
            txn_isolation_levels = conf.pop('isolation_levels',
                                            DEFAULT_TXN_ISOLATION_LEVELS)
            level_applied = False
            for (driver, level) in six.iteritems(txn_isolation_levels):
                if driver == e_url.drivername:
                    engine_args['isolation_level'] = level
                    level_applied = True
                    break
            if not level_applied:
                for (driver, level) in six.iteritems(txn_isolation_levels):
                    if e_url.drivername.find(driver) != -1:
                        engine_args['isolation_level'] = level
                        break
        else:
            engine_args['isolation_level'] = conf.pop('isolation_level')
        # If the configuration dict specifies any additional engine args
        # or engine arg overrides make sure we merge them in.
        engine_args.update(conf.pop('engine_args', {}))
        engine = sa.create_engine(sql_connection, **engine_args)
        checkin_yield = conf.pop('checkin_yield',
                                 eventlet_utils.EVENTLET_AVAILABLE)
        if _as_bool(checkin_yield):
            sa.event.listen(engine, 'checkin', _thread_yield)
        if 'mysql' in e_url.drivername:
            if _as_bool(conf.pop('checkout_ping', True)):
                sa.event.listen(engine, 'checkout', _ping_listener)
            mode = None
<<<<<<< HEAD
            if misc.as_bool(conf.pop('mysql_traditional_mode', True)):
=======
            if _as_bool(conf.pop('mysql_traditional_mode', True)):
>>>>>>> 4529eb72
                mode = 'TRADITIONAL'
            if 'mysql_sql_mode' in conf:
                mode = conf.pop('mysql_sql_mode')
            if mode is not None:
                sa.event.listen(engine, 'connect',
                                functools.partial(_set_sql_mode, mode))
        return engine

    @property
    def engine(self):
        if self._engine is None:
            self._engine = self._create_engine()
        return self._engine

    def _get_session_maker(self):
        if self._session_maker is None:
            self._session_maker = sa_orm.sessionmaker(bind=self.engine,
                                                      autocommit=True)
        return self._session_maker

    def get_connection(self):
        conn = Connection(self, self._get_session_maker())
        if not self._validated:
            try:
                max_retries = misc.as_int(self._conf.get('max_retries', None))
            except TypeError:
                max_retries = 0
            conn.validate(max_retries=max_retries)
            self._validated = True
        return conn

    def close(self):
        if self._session_maker is not None:
            self._session_maker.close_all()
            self._session_maker = None
        if self._engine is not None and self._owns_engine:
            # NOTE(harlowja): Only dispose of the engine and clear it from
            # our local state if we actually own the engine in the first
            # place. If the user passed in their own engine we should not
            # be disposing it on their behalf (and we shouldn't be clearing
            # our local engine either, since then we would just recreate a
            # new engine if the engine property is accessed).
            self._engine.dispose()
            self._engine = None
        self._validated = False


class Connection(base.Connection):
    def __init__(self, backend, session_maker):
        self._backend = backend
        self._session_maker = session_maker
        self._engine = backend.engine

    @property
    def backend(self):
        return self._backend

    def validate(self, max_retries=0):

        def test_connect(failures):
            try:
                # See if we can make a connection happen.
                #
                # NOTE(harlowja): note that even though we are connecting
                # once it does not mean that we will be able to connect in
                # the future, so this is more of a sanity test and is not
                # complete connection insurance.
                with contextlib.closing(self._engine.connect()):
                    pass
            except sa_exc.OperationalError as ex:
                if _is_db_connection_error(six.text_type(ex.args[0])):
                    failures.append(misc.Failure())
                    return False
            return True

        failures = []
        if test_connect(failures):
            return

        # Sorry it didn't work out...
        if max_retries <= 0:
            failures[-1].reraise()

        # Go through the exponential backoff loop and see if we can connect
        # after a given number of backoffs (with a backoff sleeping period
        # between each attempt)...
        attempts_left = max_retries
        for sleepy_secs in misc.ExponentialBackoff(max_retries):
            LOG.warn("SQL connection failed due to '%s', %s attempts left.",
                     failures[-1].exc, attempts_left)
            LOG.info("Attempting to test the connection again in %s seconds.",
                     sleepy_secs)
            time.sleep(sleepy_secs)
            if test_connect(failures):
                return
            attempts_left -= 1

        # Sorry it didn't work out...
        failures[-1].reraise()

    def _run_in_session(self, functor, *args, **kwargs):
        """Runs a callback in a session.

        This function proxy will create a session, and then call the callback
        with that session (along with the provided args and kwargs). It ensures
        that the session is opened & closed and makes sure that sqlalchemy
        exceptions aren't emitted from the callback or sessions actions (as
        that would expose the underlying sqlalchemy exception model).
        """
        try:
            session = self._make_session()
            with session.begin():
                return functor(session, *args, **kwargs)
        except sa_exc.SQLAlchemyError as e:
            LOG.exception("Failed running '%s' within a database session",
                          functor.__name__)
            raise exc.StorageFailure("Storage backend internal error, failed"
                                     " running '%s' within a database"
                                     " session" % functor.__name__, e)

    def _make_session(self):
        try:
            return self._session_maker()
        except sa_exc.SQLAlchemyError as e:
            LOG.exception('Failed creating database session')
            raise exc.StorageFailure("Failed creating database session", e)

    def upgrade(self):
        try:
            with contextlib.closing(self._engine.connect()) as conn:
                # NOTE(imelnikov): Alembic does not support SQLite,
                # and we don't recommend to use SQLite in production
                # deployments, so migrations are rarely needed
                # for SQLite. So we don't bother about working around
                # SQLite limitations, and create database from models
                # when it is in use.
                if 'sqlite' in self._engine.url.drivername:
                    models.BASE.metadata.create_all(conn)
                else:
                    migration.db_sync(conn)
        except sa_exc.SQLAlchemyError as e:
            LOG.exception('Failed upgrading database version')
            raise exc.StorageFailure("Failed upgrading database version", e)

    def _clear_all(self, session):
        # NOTE(harlowja): due to how we have our relationship setup and
        # cascading deletes are enabled, this will cause all associated
        # task details and flow details to automatically be purged.
        try:
            return session.query(models.LogBook).delete()
        except sa_exc.DBAPIError as e:
            LOG.exception('Failed clearing all entries')
            raise exc.StorageFailure("Failed clearing all entries", e)

    def clear_all(self):
        return self._run_in_session(self._clear_all)

    def _update_atom_details(self, session, ad):
        # Must already exist since a atoms details has a strong connection to
        # a flow details, and atom details can not be saved on there own since
        # they *must* have a connection to an existing flow detail.
        ad_m = _atom_details_get_model(ad.uuid, session=session)
        ad_m = _atomdetails_merge(ad_m, ad)
        ad_m = session.merge(ad_m)
        return _convert_ad_to_external(ad_m)

    def update_atom_details(self, atom_detail):
        return self._run_in_session(self._update_atom_details, ad=atom_detail)

    def _update_flow_details(self, session, fd):
        # Must already exist since a flow details has a strong connection to
        # a logbook, and flow details can not be saved on there own since they
        # *must* have a connection to an existing logbook.
        fd_m = _flow_details_get_model(fd.uuid, session=session)
        fd_m = _flowdetails_merge(fd_m, fd)
        fd_m = session.merge(fd_m)
        return _convert_fd_to_external(fd_m)

    def update_flow_details(self, flow_detail):
        return self._run_in_session(self._update_flow_details, fd=flow_detail)

    def _destroy_logbook(self, session, lb_id):
        try:
            lb = _logbook_get_model(lb_id, session=session)
            session.delete(lb)
        except sa_exc.DBAPIError as e:
            LOG.exception('Failed destroying logbook')
            raise exc.StorageFailure("Failed destroying logbook %s" % lb_id, e)

    def destroy_logbook(self, book_uuid):
        return self._run_in_session(self._destroy_logbook, lb_id=book_uuid)

    def _save_logbook(self, session, lb):
        try:
            lb_m = _logbook_get_model(lb.uuid, session=session)
            lb_m = _logbook_merge(lb_m, lb)
        except exc.NotFound:
            lb_m = _convert_lb_to_internal(lb)
        try:
            lb_m = session.merge(lb_m)
            return _convert_lb_to_external(lb_m)
        except sa_exc.DBAPIError as e:
            LOG.exception('Failed saving logbook')
            raise exc.StorageFailure("Failed saving logbook %s" % lb.uuid, e)

    def save_logbook(self, book):
        return self._run_in_session(self._save_logbook, lb=book)

    def get_logbook(self, book_uuid):
        session = self._make_session()
        try:
            lb = _logbook_get_model(book_uuid, session=session)
            return _convert_lb_to_external(lb)
        except sa_exc.DBAPIError as e:
            LOG.exception('Failed getting logbook')
            raise exc.StorageFailure("Failed getting logbook %s" % book_uuid,
                                     e)

    def get_logbooks(self):
        session = self._make_session()
        try:
            raw_books = session.query(models.LogBook).all()
            books = [_convert_lb_to_external(lb) for lb in raw_books]
        except sa_exc.DBAPIError as e:
            LOG.exception('Failed getting logbooks')
            raise exc.StorageFailure("Failed getting logbooks", e)
        for lb in books:
            yield lb

    def close(self):
        pass

###
# Internal <-> external model + merging + other helper functions.
###


def _atomdetails_merge(ad_m, ad):
    atom_type = logbook.atom_detail_type(ad)
    if atom_type != ad_m.atom_type:
        raise exc.StorageFailure("Can not merge differing atom types "
                                 "(%s != %s)" % (atom_type, ad_m.atom_type))
    ad_d = ad.to_dict()
    ad_m.state = ad_d['state']
    ad_m.intention = ad_d['intention']
    ad_m.results = ad_d['results']
    ad_m.version = ad_d['version']
    ad_m.failure = ad_d['failure']
    ad_m.meta = ad_d['meta']
    ad_m.name = ad_d['name']
    return ad_m


def _flowdetails_merge(fd_m, fd):
    fd_d = fd.to_dict()
    fd_m.state = fd_d['state']
    fd_m.name = fd_d['name']
    fd_m.meta = fd_d['meta']
    for ad in fd:
        existing_ad = False
        for ad_m in fd_m.atomdetails:
            if ad_m.uuid == ad.uuid:
                existing_ad = True
                ad_m = _atomdetails_merge(ad_m, ad)
                break
        if not existing_ad:
            ad_m = _convert_ad_to_internal(ad, fd_m.uuid)
            fd_m.atomdetails.append(ad_m)
    return fd_m


def _logbook_merge(lb_m, lb):
    lb_d = lb.to_dict()
    lb_m.meta = lb_d['meta']
    lb_m.name = lb_d['name']
    lb_m.created_at = lb_d['created_at']
    lb_m.updated_at = lb_d['updated_at']
    for fd in lb:
        existing_fd = False
        for fd_m in lb_m.flowdetails:
            if fd_m.uuid == fd.uuid:
                existing_fd = True
                fd_m = _flowdetails_merge(fd_m, fd)
        if not existing_fd:
            lb_m.flowdetails.append(_convert_fd_to_internal(fd, lb_m.uuid))
    return lb_m


def _convert_fd_to_external(fd):
    fd_c = logbook.FlowDetail(fd.name, uuid=fd.uuid)
    fd_c.meta = fd.meta
    fd_c.state = fd.state
    for ad_m in fd.atomdetails:
        fd_c.add(_convert_ad_to_external(ad_m))
    return fd_c


def _convert_fd_to_internal(fd, parent_uuid):
    fd_m = models.FlowDetail(name=fd.name, uuid=fd.uuid,
                             parent_uuid=parent_uuid, meta=fd.meta,
                             state=fd.state)
    fd_m.atomdetails = []
    for ad in fd:
        fd_m.atomdetails.append(_convert_ad_to_internal(ad, fd_m.uuid))
    return fd_m


def _convert_ad_to_internal(ad, parent_uuid):
    converted = ad.to_dict()
    converted['atom_type'] = logbook.atom_detail_type(ad)
    converted['parent_uuid'] = parent_uuid
    return models.AtomDetail(**converted)


def _convert_ad_to_external(ad):
    # Convert from sqlalchemy model -> external model, this allows us
    # to change the internal sqlalchemy model easily by forcing a defined
    # interface (that isn't the sqlalchemy model itself).
    atom_cls = logbook.atom_detail_class(ad.atom_type)
    return atom_cls.from_dict({
        'state': ad.state,
        'intention': ad.intention,
        'results': ad.results,
        'failure': ad.failure,
        'meta': ad.meta,
        'version': ad.version,
        'name': ad.name,
        'uuid': ad.uuid,
    })


def _convert_lb_to_external(lb_m):
    lb_c = logbook.LogBook(lb_m.name, lb_m.uuid)
    lb_c.updated_at = lb_m.updated_at
    lb_c.created_at = lb_m.created_at
    lb_c.meta = lb_m.meta
    for fd_m in lb_m.flowdetails:
        lb_c.add(_convert_fd_to_external(fd_m))
    return lb_c


def _convert_lb_to_internal(lb_c):
    lb_m = models.LogBook(uuid=lb_c.uuid, meta=lb_c.meta, name=lb_c.name)
    lb_m.flowdetails = []
    for fd_c in lb_c:
        lb_m.flowdetails.append(_convert_fd_to_internal(fd_c, lb_c.uuid))
    return lb_m


def _logbook_get_model(lb_id, session):
    entry = session.query(models.LogBook).filter_by(uuid=lb_id).first()
    if entry is None:
        raise exc.NotFound("No logbook found with id: %s" % lb_id)
    return entry


def _flow_details_get_model(flow_id, session):
    entry = session.query(models.FlowDetail).filter_by(uuid=flow_id).first()
    if entry is None:
        raise exc.NotFound("No flow details found with id: %s" % flow_id)
    return entry


def _atom_details_get_model(atom_id, session):
    entry = session.query(models.AtomDetail).filter_by(uuid=atom_id).first()
    if entry is None:
        raise exc.NotFound("No atom details found with id: %s" % atom_id)
    return entry<|MERGE_RESOLUTION|>--- conflicted
+++ resolved
@@ -148,19 +148,11 @@
 
 def _set_sql_mode(sql_mode, dbapi_con, connection_rec):
     """Set the sql_mode session variable.
-<<<<<<< HEAD
 
     MySQL supports several server modes. The default is None, but sessions
     may choose to enable server modes like TRADITIONAL, ANSI,
     several STRICT_* modes and others.
 
-=======
-
-    MySQL supports several server modes. The default is None, but sessions
-    may choose to enable server modes like TRADITIONAL, ANSI,
-    several STRICT_* modes and others.
-
->>>>>>> 4529eb72
     Note: passing in '' (empty string) for sql_mode clears
     the SQL mode for the session, overriding a potentially set
     server default.
@@ -264,11 +256,7 @@
             if _as_bool(conf.pop('checkout_ping', True)):
                 sa.event.listen(engine, 'checkout', _ping_listener)
             mode = None
-<<<<<<< HEAD
-            if misc.as_bool(conf.pop('mysql_traditional_mode', True)):
-=======
             if _as_bool(conf.pop('mysql_traditional_mode', True)):
->>>>>>> 4529eb72
                 mode = 'TRADITIONAL'
             if 'mysql_sql_mode' in conf:
                 mode = conf.pop('mysql_sql_mode')
