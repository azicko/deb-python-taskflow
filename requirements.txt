--- conflicted
+++ resolved
@@ -11,17 +11,10 @@
 six>=1.9.0 # MIT
 
 # Enum library made for <= python 3.3
-<<<<<<< HEAD
-enum34;python_version=='2.7' or python_version=='2.6' or python_version=='3.3'
-
-# For async and/or periodic work
-futurist>=0.6.0 # Apache-2.0
-=======
 enum34;python_version=='2.7' or python_version=='2.6' or python_version=='3.3' # BSD
 
 # For async and/or periodic work
 futurist>=0.11.0 # Apache-2.0
->>>>>>> 057d1da5
 
 # For reader/writer + interprocess locks.
 fasteners>=0.7 # Apache-2.0
@@ -48,11 +41,7 @@
 automaton>=0.5.0 # Apache-2.0
 
 # For common utilities
-<<<<<<< HEAD
-oslo.utils>=3.2.0 # Apache-2.0
-=======
 oslo.utils>=3.5.0 # Apache-2.0
->>>>>>> 057d1da5
 oslo.serialization>=1.10.0 # Apache-2.0
 retrying!=1.3.0,>=1.2.3 # Apache-2.0
 
