--- conflicted
+++ resolved
@@ -22,15 +22,9 @@
 redis>=2.10.0 # MIT
 
 # Used for testing database persistence backends.
-<<<<<<< HEAD
-SQLAlchemy<1.1.0,>=1.0.10
-alembic>=0.8.0
-psycopg2>=2.5
-=======
 SQLAlchemy<1.1.0,>=1.0.10 # MIT
 alembic>=0.8.0 # MIT
 psycopg2>=2.5 # LGPL/ZPL
->>>>>>> 057d1da5
 sqlalchemy-utils # BSD License
 PyMySQL>=0.6.2 # MIT License
 
